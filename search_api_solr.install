<?php

/**
 * @file
 * Install, update and uninstall functions for the Search API Solr module.
 */

use Drupal\Component\Render\FormattableMarkup;
use Drupal\Component\Serialization\Yaml;
use Drupal\Core\Config\Entity\ConfigEntityType;
use Drupal\Core\Config\FileStorage;
use Drupal\Core\Config\InstallStorage;
use Drupal\Core\Config\StorageInterface;
use Drupal\Core\Language\LanguageInterface;
use Drupal\Core\StringTranslation\TranslatableMarkup;
use Drupal\Core\Url;
use Drupal\search_api_solr\SearchApiSolrConflictingEntitiesException;
use Drupal\search_api_solr\SearchApiSolrException;
use Solarium\Client;
use Drupal\search_api_solr\Controller\SolrConfigSetController;
use Drupal\search_api_solr\Utility\Utility as SearchApiSolrUtility;

/**
 * Implements hook_requirements().
 *
 * @throws \Drupal\Component\Plugin\Exception\InvalidPluginDefinitionException
 * @throws \Drupal\Component\Plugin\Exception\PluginNotFoundException
 * @throws \Drupal\search_api\SearchApiException
 */
function search_api_solr_requirements($phase) {
  $requirements = [];

  if ($phase === 'install') {
    if (!class_exists('\Solarium\Core\Client\Request')) {
      $requirements['search_api_solr_library'] = [
        'description' => t('Solr search requires the solarium/solarium library.'),
        'severity' => REQUIREMENT_ERROR,
      ];
    }
  }
  elseif ($phase === 'runtime') {
    // @todo Warn if autocomplete uses an implementation that is not suitable
    // for multiple indexes per core. But we need the possibility to turn that
    // off if the user acknowledged it because he might really want to have it
    // like this as a feature.

    $servers = search_api_solr_get_servers();
    foreach ($servers as $server_id => $server) {
      if ($server->status()) {
        /** @var \Drupal\search_api_solr\SolrBackendInterface $backend */
        $backend = $server->getBackend();
        $connector = $backend->getSolrConnector();
        if ($backend->isAvailable() && $connector->pingCore()) {
          if (!$backend->isNonDrupalOrOutdatedConfigSetAllowed()) {
            $config_set_controller = new SolrConfigSetController();
            $config_set_controller->setServer($server);
            $new_config_set = [];
            try {
              // The freshly generated files.
              $new_config_set = $config_set_controller->getConfigFiles();
            } catch (\Exception $e) {
              $requirements['search_api_solr_schema_' . $server_id . '_modifications']['title'] = t('Solr Server %server', ['%server' => $server->label()]);
              $requirements['search_api_solr_schema_' . $server_id . '_modifications']['value'] = t('Schema could not be generated');
              $requirements['search_api_solr_schema_' . $server_id . '_modifications']['severity'] = REQUIREMENT_ERROR;

              if ($e instanceof SearchApiSolrConflictingEntitiesException) {
                $requirements['search_api_solr_schema_' . $server_id . '_modifications']['description'] = t(
                  'Some enabled parts of the configuration conflict with others: @conflicts', [
                    '@conflicts' => new FormattableMarkup(str_replace('core_issue_2919648_workaround', $server_id, $e), []),
                  ]
                );
              }
              else {
                $requirements['search_api_solr_schema_' . $server_id . '_modifications']['description'] = t(
                  'The config-set for the Solr server <a href=":url">@server</a> could not be generated.', [
                    ':url' => $server->toUrl('canonical')->toString(),
                    '@server' => $server->label(),
                  ]
                );
              }
            }

            if (!empty($new_config_set)) {
              try {
                $server_files_list = SearchApiSolrUtility::getServerFiles($server);
              } catch (SearchApiSolrException $e) {
                $server_files_list = [];
              }
              // The files that are already on the server.
              $server_file_names = array_keys($server_files_list);
              $new_config_file_names = array_keys($new_config_set);
              $extra_release_files = array_diff($new_config_file_names, $server_file_names);
              if (!empty($extra_release_files)) {
                $requirements['search_api_solr_schema_' . $server_id . '_modifications']['title'] = t('Solr Server %server', ['%server' => $server->label()]);
                $requirements['search_api_solr_schema_' . $server_id . '_modifications']['value'] = t('Schema incomplete');
                $requirements['search_api_solr_schema_' . $server_id . '_modifications']['severity'] = REQUIREMENT_WARNING;
                $requirements['search_api_solr_schema_' . $server_id . '_modifications']['description'] = t(
                  'There are some files missing in the Solr server schema <a href=":url">@server</a>: @files. An updated config.zip should be downloaded and deployed to your Solr server.', [
                    ':url' => $server->toUrl('canonical')->toString(),
                    '@server' => $server->label(),
                    '@files' => implode(', ', array_keys($extra_release_files)),
                  ]
                );
              }
              foreach ($new_config_set as $new_file_name => $new_file_body) {
                if (stripos(strrev($new_file_name), 'lmx.') === 0) {
                  try {
                    $server_file_data = $connector->getFile($new_file_name);
                    $server_file_body = $server_file_data->getBody();
                  } catch (SearchApiSolrException $e) {
                    $server_file_body = '';
                  }

                  [
                    $version_number_server,
                    $xml_server,
                  ] = SearchApiSolrUtility::normalizeXml($server_file_body);
                  [
                    $version_number_new,
                    $xml_new,
                  ] = SearchApiSolrUtility::normalizeXml($new_file_body);
                  if (strcmp($xml_server, $xml_new) !== 0) {
                    if ($version_number_server !== $version_number_new) {
                      $requirements['search_api_solr_schema_' . $server_id . '_modifications']['title'] = t('Solr Server %server', ['%server' => $server->label()]);
                      $requirements['search_api_solr_schema_' . $server_id . '_modifications']['value'] = t('Schema not up to date');
                      $requirements['search_api_solr_schema_' . $server_id . '_modifications']['severity'] = REQUIREMENT_ERROR;
                      $requirements['search_api_solr_schema_' . $server_id . '_modifications']['description'] = t(
                        'There are some configuration elements missing in the Solr server schema <a href=":url">@server</a>. This is likely due to using an outdated version of either Drupal or Solr. The recommended version is: @version. An updated config.zip should be downloaded and deployed to your Solr server.', [
                          ':url' => $server->toUrl('canonical')->toString(),
                          '@server' => $server->label(),
                          '@version' => $version_number_new,
                        ]
                      );
                      break;
                    }
                    elseif ($version_number_server === $version_number_new && !$connector->isJumpStartConfigSet()) {
                      $requirements['search_api_solr_schema_' . $server_id . '_modifications']['title'] = t('Solr Server %server', ['%server' => $server->label()]);
                      $requirements['search_api_solr_schema_' . $server_id . '_modifications']['value'] = t('Schema modified');
                      $requirements['search_api_solr_schema_' . $server_id . '_modifications']['severity'] = REQUIREMENT_WARNING;
                      $requirements['search_api_solr_schema_' . $server_id . '_modifications']['description'] = t(
                        'Your config-set contains manually added customizations. Be aware that these will be lost when the config-set needs to be regenerated.', []);
                    }
                  }
                }
              }
            }

            if ($indexes = $server->getIndexes()) {
              foreach ($indexes as $index_id => $index) {
                $endpoint = $backend->getCollectionEndpoint($index);
                if ($connector->pingEndpoint($endpoint)) {
                  $stats = $backend->getSchemaLanguageStatistics($endpoint);
                  if ($missing_languages = array_filter($stats, function ($state) {
                    return !$state;
                  })) {
                    $requirements['search_api_solr_schema_' . $server_id . $endpoint->getKey() . '_languages'] = [
                      'title' => t('Solr Server %server', ['%server' => $server->label()]),
                      'value' => t('Schema incomplete'),
                      'severity' => REQUIREMENT_WARNING,
                      'description' => t('There are some language-specific field types missing in schema of index <a href=":index_url">@index</a> on server <a href=":url">@server</a>.', [
                        ':index_url' => $index->toUrl('canonical')->toString(),
                        '@index' => $index->label(),
                        ':server_url' => $server->toUrl('canonical')
                          ->toString(),
                        '@server' => $server->label(),
                      ]),
                    ];
                  }
                }
                else {
                  $requirements['search_api_solr_' . $server_id . $endpoint->getKey() . '_endpoint'] = [
                    'title' => t('Solr Server %server', ['%server' => $server->label()]),
                    'value' => t('Endpoint not reachable'),
                    'description' => \Drupal::translation()
                      ->translate('The endpoint for Index %index on Solr server <a href=":url">@server</a> could not be reached.',
                        [
                          '%index' => $index->label(),
                          ':url' => Url::fromRoute('entity.search_api_server.canonical', ['search_api_server' => $server_id])
                            ->toString(),
                          '@server' => $server->label(),
                        ]),
                    'severity' => REQUIREMENT_ERROR,
                  ];
                }
              }
            }
          }
        }
      }
      else {
        $requirements['search_api_solr_' . $server_id . '_modifications'] = [
          'title' => t('Solr Server %server', ['%server' => $server->label()]),
          'value' => t('Solr not reachable'),
          'description' => t(
          'Solr server <a href=":url">@server</a> is not reachable.', [
              ':url' => $server->toUrl('canonical')->toString(),
              '@server' => $server->label(),
            ]
          ),
          'severity' => REQUIREMENT_ERROR,
        ];
      }
    }

    if (!Client::checkMinimal('6.0.0')) {
      $requirements['search_api_solr_solarium'] = [
        'title' => t('Solarium library'),
        'value' => t('Solarium library'),
        'description' => t('Solarium @version is too old!'),
        'severity' => REQUIREMENT_ERROR,
      ];
    }
  }

  return $requirements;
}

/**
 * Implements hook_uninstall().
 *
 * @throws \Drupal\Component\Plugin\Exception\InvalidPluginDefinitionException
 * @throws \Drupal\Component\Plugin\Exception\PluginNotFoundException
 * @throws \Drupal\search_api\SearchApiException
 */
function search_api_solr_uninstall() {
  \Drupal::state()->delete('search_api_solr.last_optimize');
  \Drupal::state()->delete('search_api_solr.endpoint.data');
  \Drupal::state()->delete('search_api_solr.site_hash');
  \Drupal::state()->delete('search_api_solr.search_all_rows');
  foreach (search_api_solr_get_servers() as $server) {
    foreach ($server->getIndexes() as $index) {
      \Drupal::state()
        ->delete('search_api_solr.' . $index->id() . '.last_update');
    }
    \Drupal::state()
      ->delete('search_api_solr.' . $server->id() . '.schema_parts');
  }
}

/**
 * Gets all backend configs for active Solr servers.
 *
 * @param string $pattern
 *
 * @return array
 *   All backend configs for active Solr servers keyed by server name.
 */
function search_api_solr_update_helper_get_backend_configs($pattern = 'solr') {
  $config_factory = \Drupal::configFactory();
  $backend_configs = [];
  foreach ($config_factory->listAll('search_api.server.') as $server_name) {
    $server = $config_factory->get($server_name);
    // Covers search_api_solr_multilingual, too.
    if (strpos($server->get('backend'), $pattern) !== FALSE) {
      $backend_configs[$server_name] = $server->get('backend_config');
    }
  }
  return $backend_configs;
}

/**
 * Saves a modified backend config for a given Solr server.
 *
 * @param string $server_name
 *   Name of the solr server.
 * @param array $backend_config
 *   Solr backend configuration.
 * @param bool $trusted_data
 */
function search_api_solr_update_helper_save_backend_config($server_name, array $backend_config, $trusted_data = TRUE) {
  \Drupal::configFactory()->getEditable($server_name)
    ->set('backend_config', $backend_config)
    ->save($trusted_data);
}

/**
 * Gets all index third party settings for Solr servers.
 *
 * @param string $pattern
 *
 * @return array
 *   All backend configs for active Solr servers keyed by server name.
 */
function search_api_solr_update_helper_get_index_third_party_settings($pattern = 'solr') {
  $backend_configs = search_api_solr_update_helper_get_backend_configs($pattern);
  $indexes = search_api_solr_update_helper_get_indexes($pattern);
  $index_third_party_settings = [];
  foreach ($indexes as $index_id => $index) {
    $config_id = 'search_api.server.' . $index->get('server');
    if (isset($backend_configs[$config_id])) {
      // This index belongs to a Solr server.
      $index_third_party_settings[$index_id] = $index->get('third_party_settings.search_api_solr');
    }
  }
  return $index_third_party_settings;
}

/**
 * Saves a modified backend config for a given Solr server.
 *
 * @param string $index_id
 *   Id of the solr index.
 * @param array $third_party_settings
 * @param bool $trusted_data
 */
function search_api_solr_update_helper_save_index_third_party_settings($index_id, array $third_party_settings, $trusted_data = TRUE) {
  \Drupal::configFactory()->getEditable($index_id)
    ->set('third_party_settings.search_api_solr', $third_party_settings)
    ->save($trusted_data);
}

/**
 * Gets all index settings for Solr servers.
 *
 * @param string $pattern
 *
 * @return array
 *   All index configs for Solr servers keyed by index name.
 */
function search_api_solr_update_helper_get_indexes($pattern = 'solr') {
  $backend_configs = search_api_solr_update_helper_get_backend_configs($pattern);
  $config_factory = \Drupal::configFactory();
  $indexes = [];
  foreach ($config_factory->listAll('search_api.index.') as $index_id) {
    $index = $config_factory->get($index_id);
    $config_id = 'search_api.server.' . $index->get('server');
    if (isset($backend_configs[$config_id])) {
      // This index belongs to a Solr server.
      $indexes[$index_id] = $index;
    }
  }
  return $indexes;
}

/**
 * Saves a modified index config.
 *
 * @param string $index_id
 *   Id of the Solr Index.
 * @param array $settings
 * @param bool $trusted_data
 */
function search_api_solr_update_helper_save_indexes($index_id, array $settings, $trusted_data = TRUE) {
  \Drupal::configFactory()->getEditable($index_id)
    ->setData($settings)
    ->save($trusted_data);
}

/**
 * Gets all solr field type configs.
 *
 * @return array
 *   All solr field type configs.
 */
function search_api_solr_update_helper_get_field_type_configs() {
  $config_factory = \Drupal::configFactory();
  $field_type_configs = [];
  foreach ($config_factory->listAll('search_api_solr.solr_field_type.') as $field_type_name) {
    $field_type_configs[$field_type_name] = $config_factory->get($field_type_name)
      ->getRawData();
  }
  return $field_type_configs;
}

/**
 * Saves a modified solr field type config.
 *
 * @param string $field_type_name
 * @param array $field_type_config
 * @param bool $trusted_data
 */
function search_api_solr_update_helper_save_field_type_config($field_type_name, array $field_type_config, $trusted_data = TRUE) {
  \Drupal::configFactory()->getEditable($field_type_name)
    ->setData($field_type_config)
    ->save($trusted_data);
}

/**
 * Helper function to install all new configs.
 *
 * @param string $directory
 */
function search_api_solr_update_helper_install_configs($directory = InstallStorage::CONFIG_OPTIONAL_DIRECTORY) {
  /** @var \Drupal\Core\Config\ConfigInstallerInterface $config_installer */
  $config_installer = \Drupal::service('config.installer');
  $config_installer->installDefaultConfig('module', 'search_api_solr');

  $optional_install_path = \Drupal::moduleHandler()
    ->getModule('search_api_solr')
    ->getPath() . '/' . $directory;
  if (is_dir($optional_install_path)) {
    // Install any optional config the module provides.
    $storage = new FileStorage($optional_install_path, StorageInterface::DEFAULT_COLLECTION);
    $config_installer->installOptionalConfig($storage);
  }

  $restrict_by_dependency = [
    'module' => 'search_api_solr',
  ];
  $config_installer->installOptionalConfig(NULL, $restrict_by_dependency);
}

/**
 * Split Solr paths stored in configurations into server and core parts.
 */
function search_api_solr_update_8001() {
  foreach (search_api_solr_update_helper_get_backend_configs() as $server_name => $backend_config) {
    $parts = explode('/', $backend_config['path']);
    if (count($parts) > 2) {
      $backend_config['core'] = array_pop($parts);
      $backend_config['path'] = implode('/', $parts);
      search_api_solr_update_helper_save_backend_config($server_name, $backend_config);
    }
  }
}

/**
 * Convert http_user and http_pass to username and password config for Solarium.
 */
function search_api_solr_update_8002() {
  foreach (search_api_solr_update_helper_get_backend_configs() as $server_name => $backend_config) {
    $backend_config['username'] = $backend_config['http_user'];
    $backend_config['password'] = $backend_config['http_pass'];
    unset($backend_config['http_user'], $backend_config['http_pass']);
    search_api_solr_update_helper_save_backend_config($server_name, $backend_config);
  }
}

/**
 * Add default timeout settings to existing configs.
 */
function search_api_solr_update_8003() {
  foreach (search_api_solr_update_helper_get_backend_configs() as $server_name => $backend_config) {
    $backend_config['timeout'] = 5;
    $backend_config['index_timeout'] = 5;
    $backend_config['optimize_timeout'] = 10;
    search_api_solr_update_helper_save_backend_config($server_name, $backend_config);
  }
}

/**
 * Migrate existing backend configurations to the basic auth connector plugin.
 */
function search_api_solr_update_8004() {
  foreach (search_api_solr_update_helper_get_backend_configs() as $server_name => $backend_config) {
    $backend_config['connector'] = 'basic_auth';
    $backend_config['connector_config'] = [];
    foreach ([
      'scheme',
      'host',
      'port',
      'path',
      'core',
      'timeout',
      'index_timeout',
      'optimize_timeout',
      'solr_version',
      'http_method',
      'username',
      'password',
    ] as $key) {
      $backend_config['connector_config'][$key] = $backend_config[$key];
      unset($backend_config[$key]);
    }
    search_api_solr_update_helper_save_backend_config($server_name, $backend_config);
  }
}

/**
 * Add commit_within settings to existing connector configs.
 */
function search_api_solr_update_8005() {
  foreach (search_api_solr_update_helper_get_backend_configs() as $server_name => $backend_config) {
    $backend_config['connector_config']['commit_within'] = 1000;
    search_api_solr_update_helper_save_backend_config($server_name, $backend_config);
  }
}

/**
 * Add autocomplete settings to existing configs.
 */
function search_api_solr_update_8006() {
  foreach (search_api_solr_update_helper_get_backend_configs() as $server_name => $backend_config) {
    $backend_config['suggest_suffix'] = TRUE;
    $backend_config['suggest_corrections'] = TRUE;
    $backend_config['suggest_words'] = FALSE;
    search_api_solr_update_helper_save_backend_config($server_name, $backend_config);
  }
}

/**
 * Remove old autocomplete settings in existing configs.
 */
function search_api_solr_update_8007() {
  foreach (search_api_solr_update_helper_get_backend_configs() as $server_name => $backend_config) {
    unset($backend_config['autocorrect_spell']);
    unset($backend_config['autocorrect_suggest_words']);
    search_api_solr_update_helper_save_backend_config($server_name, $backend_config);
  }
}

/**
 * Remove obsolete settings in existing configs.
 */
function search_api_solr_update_8008() {
  $config_factory = \Drupal::configFactory();
  foreach ($config_factory->listAll('search_api_solr.settings.') as $setting) {
    $config = $config_factory->getEditable($setting);
    $data = $config->getRawData();
    unset($data['autocomplete_max_occurrences']);
    unset($data['http_get_max_length']);
    $config->setData($data);
    $config->save(TRUE);
  }
}

/**
 * Install Solr Field Types.
 */
function search_api_solr_update_8200() {
  // 8.x-1.x to 8.x-2.x migration path is obsolete and therefore removed. Just
  // install the latest field types.
  \Drupal::entityDefinitionUpdateManager()
    ->installEntityType(new ConfigEntityType([
      'id' => 'solr_field_type',
      'label' => new TranslatableMarkup('Solr Field Type'),
      'handlers' => [
        'list_builder' => 'Drupal\search_api_solr\Controller\SolrFieldTypeListBuilder',
        'form' => [
          'add' => 'Drupal\search_api_solr\Form\SolrFieldTypeForm',
          'edit' => 'Drupal\search_api_solr\Form\SolrFieldTypeForm',
          'delete' => 'Drupal\search_api_solr\Form\SolrFieldTypeDeleteForm',
        ],
      ],
      'config_prefix' => 'solr_field_type',
      'admin_permission' => 'administer search_api',
      'entity_keys' => [
        'id' => 'id',
        'label' => 'label',
        'uuid' => 'uuid',
      ],
      'links' => [
        'edit-form' => '/admin/config/search/search-api/solr_field_type/{solr_field_type}',
        'delete-form' => '/admin/config/search/search-api/solr_field_type/{solr_field_type}/delete',
        'disable-for-server' => '/admin/config/search/search-api/server/{search_api_server}/solr_field_type/{solr_field_type}/disable',
        'enable-for-server' => '/admin/config/search/search-api/server/{search_api_server}/solr_field_type/{solr_field_type}/enable',
        'collection' => '/admin/config/search/search-api/server/{search_api_server}/solr_field_type',
      ],
    ]));

  search_api_solr_update_helper_install_configs();
}

/**
 * Fix suggester field type.
 */
function search_api_solr_update_8201() {
  foreach (search_api_solr_update_helper_get_field_type_configs() as $field_type_name => $field_type_config) {
    if (!empty($field_type_config['solr_configs']) && !empty($field_type_config['solr_configs']['searchComponents'])) {
      foreach ($field_type_config['solr_configs']['searchComponents'] as &$component) {
        if ($component['name'] === 'suggest') {
          foreach ($component['lst'] as &$lst) {
            foreach ($lst['str'] as &$entry) {
              if ($entry['name'] === 'field') {
                $entry['VALUE'] = 'twm_suggest';
                search_api_solr_update_helper_save_field_type_config($field_type_name, $field_type_config);
                break;
              }
            }
          }
        }
      }
    }
  }
}

/**
 * Enable support for targeted domains for all backends and add custom codes.
 */
function search_api_solr_update_8202() {
  foreach (search_api_solr_update_helper_get_backend_configs() as $server_name => $backend_config) {
    if (!isset($backend_config['domain'])) {
      if (isset($backend_config['sasm_domain'])) {
        $backend_config['domain'] = $backend_config['sasm_domain'];
        unset($backend_config['sasm_domain']);
      }
      else {
        $backend_config['domain'] = 'generic';
      }
      search_api_solr_update_helper_save_backend_config($server_name, $backend_config);
    }
  }

  foreach (search_api_solr_update_helper_get_field_type_configs() as $field_type_name => $field_type_config) {
    if (!isset($field_type_config['custom_code'])) {
      $field_type_config['custom_code'] = '';
      search_api_solr_update_helper_save_field_type_config($field_type_name, $field_type_config);
    }
  }
}

// Removed search_api_solr_update_8203().

/**
 * Enable phrase suggestions support.
 */
function search_api_solr_update_8204() {
  foreach (search_api_solr_update_helper_get_backend_configs() as $server_name => $backend_config) {
    if (!isset($backend_config['suggest_phrases'])) {
      $backend_config['suggest_phrases'] = FALSE;
      search_api_solr_update_helper_save_backend_config($server_name, $backend_config);
    }
  }
}

/**
 * Drop never implemented word suggestions support.
 */
function search_api_solr_update_8205() {
  foreach (search_api_solr_update_helper_get_backend_configs() as $server_name => $backend_config) {
    if (isset($backend_config['suggest_words'])) {
      unset($backend_config['suggest_words']);
      search_api_solr_update_helper_save_backend_config($server_name, $backend_config);
    }
  }
}

/**
 * Remove obsolete autocomplete settings.
 */
function search_api_solr_update_8206() {
  foreach (search_api_solr_update_helper_get_backend_configs() as $server_name => $backend_config) {
    unset($backend_config['suggest_suffix']);
    unset($backend_config['suggest_corrections']);
    unset($backend_config['suggest_phrases']);
    search_api_solr_update_helper_save_backend_config($server_name, $backend_config);
  }
}

/**
 * Fix language undefined field types.
 */
function search_api_solr_update_8207() {
  foreach (search_api_solr_update_helper_get_field_type_configs() as $field_type_name => $field_type_config) {
    if (strpos($field_type_name, 'text_und') === 0) {
      $save = FALSE;
      if (!empty($field_type_config['field_type']) && !empty($field_type_config['field_type']['analyzers'])) {
        foreach ($field_type_config['field_type']['analyzers'] as &$component) {
          foreach ($component['filters'] as &$filter) {
            foreach ($filter as &$entry) {
              if ($entry['class'] === 'solr.SnowballPorterFilterFactory') {
                unset($entry);
                $save = TRUE;
              }
            }
          }
        }
      }
      if ($save) {
        search_api_solr_update_helper_save_field_type_config($field_type_name, $field_type_config);
      }
    }
  }
}

/**
 * Enable new highlighter.
 */
function search_api_solr_update_8208() {
  foreach (search_api_solr_update_helper_get_backend_configs() as $server_name => $backend_config) {
    if (isset($backend_config['excerpt'])) {
      unset($backend_config['excerpt']);
      search_api_solr_update_helper_save_backend_config($server_name, $backend_config);
    }
  }

  $config_factory = \Drupal::configFactory();
  $config = $config_factory->getEditable('search_api_solr.standard_highlighter');
  $data = $config->getRawData();
  unset($data['excerpt']);
  $data['highlight']['snippets'] = 3;
  $data['highlight']['fragsize'] = 0;
  $config->setData($data);
  $config->save(TRUE);
}

// Removed search_api_solr_update_8209().
// Removed search_api_solr_update_8210().

/**
 * Add default finalize timeout settings to existing configs.
 */
function search_api_solr_update_8211() {
  foreach (search_api_solr_update_helper_get_backend_configs() as $server_name => $backend_config) {
    if (!isset($backend_config['finalize_timeout'])) {
      $backend_config['finalize_timeout'] = 30;
      search_api_solr_update_helper_save_backend_config($server_name, $backend_config);
    }
  }
}

/**
 * Configure highlighter individually per index and remove global config.
 */
function search_api_solr_update_8212() {
  $config_factory = \Drupal::configFactory();
  $config = $config_factory->getEditable('search_api_solr.standard_highlighter');
  $data = $config->getRawData();

  foreach (search_api_solr_update_helper_get_index_third_party_settings() as $index_id => $third_party_settings) {
    if (!isset($third_party_settings['highlighter'])) {
      $third_party_settings['highlighter'] = $data;
      search_api_solr_update_helper_save_index_third_party_settings($index_id, $third_party_settings);
    }
  }

  $config->delete();
}

/**
 * Configure index prefixes individually per server and index.
 */
function search_api_solr_update_8213() {
  $config_factory = \Drupal::configFactory();
  $config = $config_factory->getEditable('search_api_solr.settings');
  $data = $config->getRawData();

  foreach (search_api_solr_update_helper_get_index_third_party_settings() as $index_id => $third_party_settings) {
    if (!isset($third_party_settings['advanced']) || !isset($third_party_settings['advanced']['index_prefix'])) {
      $prefix = 'index_prefix_' . $index_id;
      $third_party_settings['advanced']['index_prefix'] = $data[$prefix] ?? '';
      unset($data[$prefix]);
      search_api_solr_update_helper_save_index_third_party_settings($index_id, $third_party_settings);
    }
  }

  foreach (search_api_solr_update_helper_get_backend_configs() as $server_name => $backend_config) {
    if (!isset($backend_config['server_prefix'])) {
      $backend_config['server_prefix'] = isset($data['index_prefix']) ? $data['index_prefix'] : '';
      search_api_solr_update_helper_save_backend_config($server_name, $backend_config);
    }
  }
  unset($data['index_prefix']);

  $config->setData($data);
  $config->save(TRUE);
}

/**
 * Migrate Solr backends to the new unified Solr backend.
 */
function search_api_solr_update_8300() {
  $config_factory = \Drupal::configFactory();
  foreach ($config_factory->listAll('search_api_solr.solr_field_type.m_') as $field_type_name) {
    $config_factory->getEditable($field_type_name)->delete();
  }

  foreach (search_api_solr_update_helper_get_field_type_configs() as $field_type_name => $field_type_config) {
    unset($field_type_config['managed_schema']);
    search_api_solr_update_helper_save_field_type_config($field_type_name, $field_type_config);
  }

  foreach ($config_factory->listAll('search_api.server.') as $server_name) {
    $server = $config_factory->getEditable($server_name);
    $backend_config = $server->get('backend_config');
    switch ($server->get('backend')) {
      case 'search_api_solr':
        $backend_config['sasm_limit_search_page_to_content_language'] = FALSE;
        $backend_config['sasm_search_page_include_language_independent'] = TRUE;
        break;

      case 'search_api_solr_multilingual':
      case 'search_api_solr_multilingual_managed_schema':
        unset($backend_config['sasm_language_unspecific_fallback_on_schema_issues']);
        $server->set('backend', 'search_api_solr');
        break;

      case 'search_api_solr_any_schema':
        $backend_config['sasm_limit_search_page_to_content_language'] = FALSE;
        $backend_config['sasm_search_page_include_language_independent'] = TRUE;
        $server->set('backend', 'search_api_solr');
        break;

      default:
        continue(2);
    }
    $dependencies = $server->get('dependencies');
    $dependencies['module'] = ['search_api_solr'];
    $server
      ->set('backend_config', $backend_config)
      ->set('dependencies', $dependencies)
      ->save(TRUE);
  }

  foreach ($config_factory->listAll('search_api.index.') as $index_name) {
    $index = $config_factory->getEditable($index_name);
    $field_settings = $index->get('field_settings');
    foreach ($field_settings as &$field_setting) {
      if ('solr_string_doc_values' === $field_setting['type']) {
        $field_setting['type'] = 'string';
      }
    }

    $index->set('field_settings', $field_settings)->save(TRUE);
  }
}

/**
 * Field types clean-up.
 */
function search_api_solr_update_8301() {
  $config_factory = \Drupal::configFactory();
  foreach ($config_factory->listAll('search_api.index.') as $index_name) {
    $index = $config_factory->getEditable($index_name);
    $field_settings = $index->get('field_settings');
    foreach ($field_settings as &$field_setting) {
      if ('solr_text_ngram' === $field_setting['type']) {
        $field_setting['type'] = 'solr_text_custom:edge';
      }
      if ('solr_string_ngram' === $field_setting['type']) {
        $field_setting['type'] = 'solr_text_custom:edgestring';
      }
      if ('solr_text_phonetic' === $field_setting['type']) {
        $field_setting['type'] = 'solr_text_custom:phonetic';
      }
    }

    $index->set('field_settings', $field_settings)->save(TRUE);
  }
}

/**
 * Re-install language-specific field types to enable the new spellcheckers.
 */
function search_api_solr_update_8302() {
  $config_factory = \Drupal::configFactory();
  foreach ($config_factory->listAll('search_api_solr.solr_field_type.text_') as $field_type_name) {
    if (preg_match('/^search_api_solr\.solr_field_type\.text_[a-z]{2}[_-]{1}/', $field_type_name)) {
      $config_factory->getEditable($field_type_name)->delete();
    }
  }
}

/**
 * Remove obsolete setting in config.
 */
function search_api_solr_update_8303() {
  // Obsolete because of search_api_solr_update_8304().
}

/**
 * Convert site_hash from setting to state.
 */
function search_api_solr_update_8304() {
  $config_factory = \Drupal::configFactory();
  $settings = $config_factory->getEditable('search_api_solr.settings');
  \Drupal::state()
    ->set('search_api_solr.site_hash', $settings->get('site_hash') ?? '');
  $settings->delete();

  foreach ($config_factory->listAll('search_api.server.') as $server_name) {
    $server = $config_factory->getEditable($server_name);
    $backend_config = $server->get('backend_config');
    $backend_config['optimize'] = FALSE;
    $server->set('backend_config', $backend_config)->save(TRUE);
  }
}

/**
 * Add Dutch nouns and improve stemming for Dutch language.
 */
function search_api_solr_update_8305() {
  $nouns = '';

  foreach (search_api_solr_update_helper_get_field_type_configs() as $field_type_name => $field_type_config) {
    if (strpos($field_type_name, 'text_nl') !== FALSE) {
      $save = FALSE;

      if (!empty($field_type_config['field_type']) && !empty($field_type_config['field_type']['analyzers'])) {
        foreach ($field_type_config['field_type']['analyzers'] as &$component) {
          foreach ($component['filters'] as &$filter) {
            if ($filter['class'] === 'solr.SnowballPorterFilterFactory') {
              if ($filter['language'] === 'Dutch') {
                $filter['language'] = 'Kp';
                $save = TRUE;
              }
            }
          }
        }
      }

      if (!empty($field_type_config['text_files'])) {
        if (empty($field_type_config['text_files']['nouns']) || $field_type_config['text_files']['nouns'] == PHP_EOL) {
          if (!$nouns) {
            // We always use this hardcoded source file to have valid one for
            // different domains created by users, example:
            // text_nl_scientific_6_0_0.
            $filename = __DIR__ . '/config/optional/search_api_solr.solr_field_type.text_nl_7_0_0.yml';
            $nouns = Yaml::decode(file_get_contents($filename));
          }
          $field_type_config['text_files']['nouns'] = $nouns['text_files']['nouns'];
          $save = TRUE;
        }
      }
      if ($save) {
        search_api_solr_update_helper_save_field_type_config($field_type_name, $field_type_config);
      }
    }
  }
}

/**
 * Replace deprecated Solr filters by their successors for Solr 7.
 */
function search_api_solr_update_8306() {
  foreach (search_api_solr_update_helper_get_field_type_configs() as $field_type_name => $field_type_config) {
    if (
      version_compare($field_type_config['minimum_solr_version'], '7.0.0', '>=') &&
      !empty($field_type_config['field_type']) &&
      !empty($field_type_config['field_type']['analyzers'])
    ) {
      foreach ($field_type_config['field_type']['analyzers'] as &$component) {
        foreach ($component['filters'] as &$filter) {
          switch ($filter['class']) {
            case 'solr.WordDelimiterFilterFactory':
              $filter['class'] = 'solr.WordDelimiterGraphFilterFactory';
              break;

            case 'solr.SynonymFilterFactory':
              $filter['class'] = 'solr.SynonymGraphFilterFactory';
              break;

            case 'solr.StopFilterFactory':
              unset($filter['enablePositionIncrements']);
              break;
          }
        }
      }
      search_api_solr_update_helper_save_field_type_config($field_type_name, $field_type_config);
    }
  }
}

/**
 * Avoid redundant text files in generated Solr config files.
 */
function search_api_solr_update_8307() {
  foreach (search_api_solr_update_helper_get_field_type_configs() as $field_type_name => $field_type_config) {
    if (
      strpos($field_type_name, 'text_phonetic') !== FALSE ||
      strpos($field_type_name, 'text_edge_und') !== FALSE ||
      strpos($field_type_name, 'text_ngram_und') !== FALSE
    ) {
      $dependency = str_replace([
        'text_phonetic',
        'text_edge_und',
        'text_ngram_und',
      ], ['text', 'text_und', 'text_und'], $field_type_name);
      if (!isset($field_type_config['dependencies']['config']) || !in_array($dependency, $field_type_config['dependencies']['config'])) {
        $field_type_config['dependencies']['config'][] = $dependency;
      }
      if (!empty($field_type_config['field_type']) && !empty($field_type_config['field_type']['analyzers'])) {
        foreach ($field_type_config['field_type']['analyzers'] as &$component) {
          if (!empty($component['charFilters'])) {
            foreach ($component['charFilters'] as &$charFilter) {
              if ($charFilter['class'] === 'solr.MappingCharFilterFactory') {
                $charFilter['mapping'] = 'accents_' . $field_type_config['field_type_language_code'] . '.txt';
              }
            }
          }
          foreach ($component['filters'] as &$filter) {
            if (
              $filter['class'] === 'solr.WordDelimiterFilterFactory' ||
              $filter['class'] === 'solr.WordDelimiterGraphFilterFactory'
            ) {
              $filter['protected'] = 'protwords_' . $field_type_config['field_type_language_code'] . '.txt';
            }
            elseif ($filter['class'] === 'solr.DictionaryCompoundWordTokenFilterFactory') {
              $filter['dictionary'] = 'nouns_' . $field_type_config['field_type_language_code'] . '.txt';
            }
            elseif ($filter['class'] === 'solr.StopFilterFactory') {
              $filter['words'] = 'stopwords_' . $field_type_config['field_type_language_code'] . '.txt';
            }
            elseif (
              $filter['class'] === 'solr.SynonymFilterFactory' ||
              $filter['class'] === 'solr.SynonymGraphFilterFactory'
            ) {
              $filter['synonyms'] = 'synonyms_' . $field_type_config['field_type_language_code'] . '.txt';
            }
          }
        }
      }
      if (!empty($field_type_config['text_files'])) {
        $field_type_config['text_files'] = [];
      }
      search_api_solr_update_helper_save_field_type_config($field_type_name, $field_type_config);
    }
  }
}

/**
 * Configure multilingual features individually per index.
 */
function search_api_solr_update_8308() {
  $settings = [];
  foreach (search_api_solr_update_helper_get_backend_configs() as $server_name => $backend_config) {
    \Drupal::state()->delete('sasm.' . $server_name . '.schema_parts');
    $settings[$server_name] = [
      'limit_to_content_language' => FALSE,
      'include_language_independent' => TRUE,
    ];
    if (isset($backend_config['sasm_limit_search_page_to_content_language'])) {
      $settings[$server_name]['limit_to_content_language'] = $backend_config['sasm_limit_search_page_to_content_language'];
      unset($backend_config['sasm_limit_search_page_to_content_language']);
    }
    if (isset($backend_config['sasm_search_page_include_language_independent'])) {
      $settings[$server_name]['include_language_independent'] = $backend_config['sasm_search_page_include_language_independent'];
      unset($backend_config['sasm_search_page_include_language_independent']);
    }
    search_api_solr_update_helper_save_backend_config($server_name, $backend_config);
  }

  $indexes = search_api_solr_update_helper_get_indexes();
  foreach (search_api_solr_update_helper_get_index_third_party_settings() as $index_id => $third_party_settings) {
    if (!isset($third_party_settings['multilingual']) || !isset($third_party_settings['multilingual']['limit_to_content_language'])) {
      $third_party_settings['multilingual']['limit_to_content_language'] = $settings['search_api.server.' . $indexes[$index_id]->get('server')]['limit_to_content_language'];
    }
    if (!isset($third_party_settings['multilingual']) || !isset($third_party_settings['multilingual']['include_language_independent'])) {
      $third_party_settings['multilingual']['include_language_independent'] = $settings['search_api.server.' . $indexes[$index_id]->get('server')]['include_language_independent'];
    }
    search_api_solr_update_helper_save_index_third_party_settings($index_id, $third_party_settings);
  }
}

/**
 * Solarium 5 adjustments. Warning! If you have overwritten the connection
 * settings, don't forget to adjust the 'path'. See the release notes for
 * details.
 */
function search_api_solr_update_8309() {
  // Remove the V1 API endpoint from the path.
  foreach (search_api_solr_update_helper_get_backend_configs() as $server_name => $backend_config) {
    $backend_config['connector_config']['path'] = preg_replace('@/solr$@', '/', $backend_config['connector_config']['path']);
    search_api_solr_update_helper_save_backend_config($server_name, $backend_config);
  }

  // Reset the states.
  \Drupal::state()->delete('search_api_solr.endpoint.data');
}

/**
 * Enable language-specific collations.
 */
function search_api_solr_update_8310() {
  $valid_icu_locales = [
    'ar',
    'cs',
    'da',
    'de',
    'el',
    'en',
    'es',
    'fi',
    'fr',
    'it',
    'ja',
    'nl',
    'pl',
    'ru',
    'sk',
    'uk',
    'br',
    'be',
    'zh',
    'tr',
    'th',
    'sl',
    'ro',
    'pt',
    'mk',
    'is',
    'hr',
    'bg',
    'af',
    'yi',
    'vi',
    'sv',
    'sr',
    'sq',
    'si',
    'pa',
    'or',
    'nn',
    'ne',
    'my',
    'mt',
    'lt',
    'ln',
    'ko',
    'id',
    'hu',
    'hi',
    'he',
    'fa',
    'et',
    'am',
  ];

  foreach (search_api_solr_update_helper_get_field_type_configs() as $field_type_name => $field_type_config) {
    if (empty($field_type_config['collated_field_type'])) {
      if (
        !in_array($field_type_config['field_type_language_code'], $valid_icu_locales) ||
        empty($field_type_config['spellcheck_field_type'])
      ) {
        continue;
      }

      $field_type_config['collated_field_type'] = [
        'name' => 'collated_' . $field_type_config['field_type_language_code'],
        'class' => 'solr.ICUCollationField',
        'locale' => $field_type_config['field_type_language_code'],
        'strength' => 'primary',
        'caseLevel' => FALSE,
      ];
    }

    search_api_solr_update_helper_save_field_type_config($field_type_name, $field_type_config);
  }
}

/**
 * Add the Polish diacritics to the language configs. Unset the obsolete min and
 * max parameters from the CJKWidthFilter of the spellchecker (mainly for
 * Japanese).
 */
function search_api_solr_update_8311() {
  $accents = <<<ACCENTS
# Ą => A
"\u0104" => "A"
# Ć => C
"\u0106" => "C"
# Ę => E
"\u0118" => "E"
# Ł => L
"\u0141" => "L"
# Ń => N
"\u0143" => "N"
# Ś => S
"\u015a" => "S"
# Ź => Z
"\u0179" => "Z"
# Ż => Z
"\u017b" => "Z"

ACCENTS;

  foreach (search_api_solr_update_helper_get_field_type_configs() as $field_type_name => $field_type_config) {
    if (!empty($field_type_config['text_files']['accents'])) {
      if ('pl' === $field_type_config['field_type_language_code']) {
        continue;
      }
      if (strpos($field_type_config['text_files']['accents'], '\u0104') !== FALSE) {
        continue;
      }
      $field_type_config['text_files']['accents'] = $field_type_config['text_files']['accents'] . $accents;
    }

    if (!empty($field_type_config['spellcheck_field_type']) && !empty($field_type_config['spellcheck_field_type']['analyzers'])) {
      foreach ($field_type_config['spellcheck_field_type']['analyzers'] as &$component) {
        if (!empty($component['filters'])) {
          foreach ($component['filters'] as &$filter) {
            if ('solr.CJKWidthFilterFactory' === $filter['class']) {
              unset($filter['min']);
              unset($filter['max']);
            }
          }
        }
      }
    }

    search_api_solr_update_helper_save_field_type_config($field_type_name, $field_type_config);
  }
}

/**
 * Add language-specific unstemmed field types.
 */
function search_api_solr_update_8312() {
  foreach (search_api_solr_update_helper_get_field_type_configs() as $field_type_name => $field_type_config) {
    if (!empty($field_type_config['custom_code'])) {
      continue;
    }

    if (!isset($field_type_config['unstemmed_field_type'])) {
      $temp_field_type = $field_type_config['field_type'];
      $stemmer_removed = FALSE;

      if (!empty($temp_field_type['analyzers'])) {
        foreach ($temp_field_type['analyzers'] as &$component) {
          if (!empty($component['filters'])) {
            foreach ($component['filters'] as $key => &$filter) {
              if ('solr.SnowballPorterFilterFactory' === $filter['class'] || strpos($filter['class'], 'Stem')) {
                unset($component['filters'][$key]);
                $stemmer_removed = TRUE;
              }
            }
          }
        }
      }

      if ($stemmer_removed) {
        $temp_field_type['name'] = 'text_unstemmed_' . $field_type_config['field_type_language_code'];
        $field_type_config['unstemmed_field_type'] = $temp_field_type;
        search_api_solr_update_helper_save_field_type_config($field_type_name, $field_type_config);
      }
    }
  }
}

/**
 * Distinguish between simplified and traditional Chinese.
 */
function search_api_solr_update_8313() {
  foreach (search_api_solr_update_helper_get_field_type_configs() as $field_type_name => $field_type_config) {
    if ('zh-hans' === $field_type_config['field_type_language_code']) {
      if (!empty($field_type_config['field_type'])) {
        foreach ($field_type_config['field_type'] as &$components) {
          if (is_array($components)) {
            foreach ($components as &$analyzers) {
              if ('org.apache.lucene.analysis.cn.smart.SmartChineseAnalyzer' !== $analyzers['tokenizer']['class']) {
                $analyzers['tokenizer']['class'] = 'org.apache.lucene.analysis.cn.smart.SmartChineseAnalyzer';
              }
              foreach ($analyzers['filters'] as $key => $filter) {
                if ('solr.CJKBigramFilterFactory' === $filter['class']) {
                  unset($analyzers['filters'][$key]);
                }
              }
            }
          }
        }
      }
      if (!empty($field_type_config['spellcheck_field_type'])) {
        foreach ($field_type_config['spellcheck_field_type'] as &$components) {
          if (is_array($components) && 'org.apache.lucene.analysis.cn.smart.SmartChineseAnalyzer' !== $components['tokenizer']['class']) {
            $components['tokenizer']['class'] = 'org.apache.lucene.analysis.cn.smart.SmartChineseAnalyzer';
          }
        }
      }
      search_api_solr_update_helper_save_field_type_config($field_type_name, $field_type_config);
    }
  }
}

/**
 * Enable language-unspecific collation.
 */
function search_api_solr_update_8314() {
  foreach (search_api_solr_update_helper_get_field_type_configs() as $field_type_name => $field_type_config) {
    if (
      empty($field_type_config['collated_field_type']) &&
      !empty($field_type_config['spellcheck_field_type']) &&
      LanguageInterface::LANGCODE_NOT_SPECIFIED == $field_type_config['field_type_language_code']
    ) {
      $field_type_config['collated_field_type'] = [
        'name' => 'collated_' . $field_type_config['field_type_language_code'],
        'class' => 'solr.ICUCollationField',
        'locale' => 'en',
        'strength' => 'primary',
        'caseLevel' => FALSE,
      ];
      search_api_solr_update_helper_save_field_type_config($field_type_name, $field_type_config);
    }
  }
}

/**
 * Avoid Solr exceptions.
 *
 * Avoid Solr exceptions when multilingual spell checking by using unified
 * analyzer.
 */
function search_api_solr_update_8315() {
  foreach (search_api_solr_update_helper_get_field_type_configs() as $field_type_name => $field_type_config) {
    if (!empty($field_type_config['spellcheck_field_type'])) {
      if (!in_array($field_type_config['field_type_language_code'], [
        'und',
        'ja',
        'th',
        'zh-hans',
        'zh-hant',
      ])) {
        unset($field_type_config['spellcheck_field_type']);
      }
      if (!empty($field_type_config['solr_configs']) && !empty($field_type_config['solr_configs']['searchComponents'])) {
        foreach ($field_type_config['solr_configs']['searchComponents'] as &$component) {
          if ('spellcheck' === $component['name']) {
            if (isset($component['lst']) && is_array($component['lst'])) {
              foreach ($component['lst'] as &$lst) {
                if ('spellchecker' === $lst['name']) {
                  $lst['str'][] = [
                    'name' => 'onlyMorePopular',
                    'VALUE' => 'true',
                  ];
                }
              }
            }
          }
        }
      }
      search_api_solr_update_helper_save_field_type_config($field_type_name, $field_type_config);
    }
  }
}

/**
 * Use Ukrainian lemmatization instead of Russian SnowballPorterFilterFactory.
 */
function search_api_solr_update_8316() {
  foreach (search_api_solr_update_helper_get_field_type_configs() as $field_type_name => $field_type_config) {
    if (
      'uk' === $field_type_config['field_type_language_code'] &&
      !empty($field_type_config['field_type'])
    ) {
      foreach ($field_type_config['field_type'] as &$components) {
        if (is_array($components)) {
          foreach ($components as &$analyzers) {
            if (is_array($analyzers)) {
              foreach ($analyzers['filters'] as $key => &$filter) {
                if ('solr.SnowballPorterFilterFactory' === $filter['class']) {
                  $filter['class'] = 'solr.MorfologikFilterFactory';
                  unset($filter['language']);
                  unset($filter['protected']);
                  $filter['dictionary'] = 'org/apache/lucene/analysis/uk/ukrainian.dict';
                }
              }
            }
          }
        }
      }
      search_api_solr_update_helper_save_field_type_config($field_type_name, $field_type_config);
    }
  }
}

/**
 * Replace erroneous Swedish default field type.
 */
function search_api_solr_update_8317() {
  $filename = __DIR__ . '/config/optional/search_api_solr.solr_field_type.text_sv_7_0_0.yml';
  $sv = Yaml::decode(file_get_contents($filename));

  foreach (search_api_solr_update_helper_get_field_type_configs() as $field_type_name => $field_type_config) {
    if ('search_api_solr.solr_field_type.text_sv_7_0_0' === $field_type_name) {
      search_api_solr_update_helper_save_field_type_config($field_type_name, ['uuid' => $field_type_config['uuid']] + $sv);
      break;
    }
  }
}

/**
 * Replace solr.MorphologikFilterFactory by solr.MorfologikFilterFactory.
 */
function search_api_solr_update_8318() {
  foreach (search_api_solr_update_helper_get_field_type_configs() as $field_type_name => $field_type_config) {
    if (!empty($field_type_config['field_type'])) {
      $save = FALSE;
      foreach ($field_type_config['field_type'] as &$components) {
        if (is_array($components)) {
          foreach ($components as &$analyzers) {
            if (is_array($analyzers)) {
              foreach ($analyzers['filters'] as $key => &$filter) {
                if ('solr.MorphologikFilterFactory' === $filter['class']) {
                  $filter['class'] = 'solr.MorfologikFilterFactory';
                  $filter['dictionary'] = 'org/apache/lucene/analysis/uk/ukrainian.dict';
                  $save = TRUE;
                }
              }
            }
          }
        }
      }
      if ($save) {
        search_api_solr_update_helper_save_field_type_config($field_type_name, $field_type_config);
      }
    }
  }
}

/**
 * Fix Solr 6 Czech Field Type and improve spellcheckers.
 */
function search_api_solr_update_8319() {
  foreach (search_api_solr_update_helper_get_field_type_configs() as $field_type_name => $field_type_config) {
    $save = FALSE;
    if (!empty($field_type_config['field_type'])) {
      $save = FALSE;
      foreach ($field_type_config['field_type'] as &$components) {
        if (is_array($components)) {
          foreach ($components as &$analyzers) {
            if (is_array($analyzers)) {
              foreach ($analyzers['filters'] as $key => &$filter) {
                if ('solr.RemoveDuplicatesTokenFilterFactor' === $filter['class']) {
                  $filter['class'] = 'solr.RemoveDuplicatesTokenFilterFactory';
                  $save = TRUE;
                }
              }
            }
          }
        }
      }
    }
    if ($save) {
      search_api_solr_update_helper_save_field_type_config($field_type_name, $field_type_config);
    }
  }
}

/**
 * Fix 2.x to 3.0 upgrade path of spellcheck components.
 */
function search_api_solr_update_8320() {
  foreach (search_api_solr_update_helper_get_field_type_configs() as $field_type_name => $field_type_config) {
    $save = FALSE;
    if (isset($field_type_config['spellcheck_field_type']) && empty($field_type_config['spellcheck_field_type'])) {
      unset($field_type_config['spellcheck_field_type']);
      $save = TRUE;
    }
    if (!empty($field_type_config['solr_configs']) && !empty($field_type_config['solr_configs']['searchComponents'])) {
      foreach ($field_type_config['solr_configs']['searchComponents'] as &$component) {
        if ('spellcheck' === $component['name']) {
          if (isset($component['lst']) && is_array($component['lst'])) {
            foreach ($component['lst'] as $key => &$lst) {
              if ('spellchecker' === $lst['name']) {
                if (isset($lst['str']) && is_array($lst['str'])) {
                  foreach ($lst['str'] as $str) {
                    if ('onlyMorePopular' === $str['name']) {
                      continue 2;
                    }
                  }
                  $lst['str'][] = [
                    'name' => 'onlyMorePopular',
                    'VALUE' => 'true',
                  ];
                  $save = TRUE;
                }
              }
            }
            if ('str' === $key) {
              // An previously erroneous implementation of
              // search_api_solr_update_8315() added that entry which needs to
              // be removed now.
              unset($component['lst']['str']);
              $save = TRUE;
            }
          }
        }
      }
    }
    if ($save) {
      search_api_solr_update_helper_save_field_type_config($field_type_name, $field_type_config);
    }
  }
}

/**
 * Fix Chinese Field Types.
 */
function search_api_solr_update_8321() {
  foreach (search_api_solr_update_helper_get_field_type_configs() as $field_type_name => $field_type_config) {
    if (!empty($field_type_config['field_type'])) {
      $save = FALSE;
      if ('zh-hans' === $field_type_config['field_type_language_code']) {
        $field_type_config['label'] = 'Simplified Chinese Text Field';
        foreach ($field_type_config['field_type'] as &$components) {
          if (is_array($components)) {
            foreach ($components as &$analyzers) {
              if ('org.apache.lucene.analysis.cn.smart.SmartChineseAnalyzer' === $analyzers['tokenizer']['class']) {
                $analyzers['tokenizer']['class'] = 'solr.HMMChineseTokenizerFactory';
                $analyzers['filters'] = [
                  ['class' => 'solr.CJKWidthFilterFactory'],
                  [
                    'class' => 'solr.StopFilterFactory',
                    'words' => 'org/apache/lucene/analysis/cn/smart/stopwords.txt',
                  ],
                  ['class' => 'solr.PorterStemFilterFactory'],
                  ['class' => 'solr.LowerCaseFilterFactory'],
                ];
                $save = TRUE;
              }
            }
          }
        }
        if (!empty($field_type_config['spellcheck_field_type'])) {
          foreach ($field_type_config['spellcheck_field_type'] as &$analyzer) {
            if (is_array($analyzer)) {
              if ('org.apache.lucene.analysis.cn.smart.SmartChineseAnalyzer' === $analyzer['tokenizer']['class']) {
                $analyzer['tokenizer']['class'] = 'solr.HMMChineseTokenizerFactory';
                $analyzer['filters'] = [
                  ['class' => 'solr.CJKWidthFilterFactory'],
                  ['class' => 'solr.LowerCaseFilterFactory'],
                ];
                $save = TRUE;
              }
            }
          }
        }
        if (!isset($field_type_config['unstemmed_field_type'])) {
          $field_type_config['unstemmed_field_type'] = [
            'name' => 'text_unstemmed_zh_hans',
            'class' => 'solr.TextField',
            'positionIncrementGap' => 100,
            'analyzers' => [
              [
                'type' => 'index',
                'tokenizer' => [
                  'class' => 'solr.HMMChineseTokenizerFactory',
                ],
                'filters' => [
                  ['class' => 'solr.CJKWidthFilterFactory'],
                  [
                    'class' => 'solr.StopFilterFactory',
                    'words' => 'org/apache/lucene/analysis/cn/smart/stopwords.txt',
                  ],
                  ['class' => 'solr.LowerCaseFilterFactory'],
                ],
              ],
            ],
          ];
          $save = TRUE;
        }
      }
      elseif ('zh-hant' === $field_type_config['field_type_language_code']) {
        $field_type_config['label'] = 'Traditional Chinese Text Field';
        foreach ($field_type_config['field_type'] as &$components) {
          if (is_array($components)) {
            foreach ($components as &$analyzers) {
              if ('org.apache.lucene.analysis.cn.smart.SmartChineseAnalyzer' === $analyzers['tokenizer']['class']) {
                $analyzers['tokenizer']['class'] = 'solr.ICUTokenizerFactory';
                $analyzers['filters'] = [
                  [
                    'class' => 'solr.CJKBigramFilterFactory',
                    'han' => TRUE,
                    'hiragana' => FALSE,
                    'katakana' => FALSE,
                    'hangul' => FALSE,
                    'outputUnigrams' => FALSE,
                  ],
                  ['class' => 'solr.CJKWidthFilterFactory'],
                  ['class' => 'solr.LowerCaseFilterFactory'],
                ];
                $save = TRUE;
              }
            }
          }
        }
        if (!empty($field_type_config['spellcheck_field_type'])) {
          foreach ($field_type_config['spellcheck_field_type'] as &$analyzer) {
            if (is_array($analyzer)) {
              if ('org.apache.lucene.analysis.cn.smart.SmartChineseAnalyzer' === $analyzer['tokenizer']['class']) {
                $analyzer['tokenizer']['class'] = 'solr.ICUTokenizerFactory';
                $analyzer['filters'] = [
                  [
                    'class' => 'solr.CJKBigramFilterFactory',
                    'han' => TRUE,
                    'hiragana' => FALSE,
                    'katakana' => FALSE,
                    'hangul' => FALSE,
                    'outputUnigrams' => FALSE,
                  ],
                  ['class' => 'solr.CJKWidthFilterFactory'],
                  ['class' => 'solr.LowerCaseFilterFactory'],
                ];
                $save = TRUE;
              }
            }
          }
        }
      }
      if ($save) {
        search_api_solr_update_helper_save_field_type_config($field_type_name, $field_type_config);
      }
    }
  }
}

/**
 * Fix Thai and Turkish Field Types.
 */
function search_api_solr_update_8322() {
  foreach (search_api_solr_update_helper_get_field_type_configs() as $field_type_name => $field_type_config) {
    if (!empty($field_type_config['field_type'])) {
      $save = FALSE;
      if ('th' === $field_type_config['field_type_language_code']) {
        if (!empty($field_type_config['spellcheck_field_type']['analyzer']['filters'])) {
          foreach ($field_type_config['spellcheck_field_type']['analyzer']['filters'] as &$filter) {
            if ('stopwords_th.txty' === $filter['words']) {
              $filter['words'] = 'stopwords_th.txt';
              $save = TRUE;
            }
          }
        }
      }
      if ('tr' === $field_type_config['field_type_language_code']) {
        foreach ($field_type_config['field_type'] as &$components) {
          if (is_array($components)) {
            foreach ($components as &$analyzers) {
              if (is_array($analyzers)) {
                foreach ($analyzers['filters'] as $key => &$filter) {
                  if ('stopwords_tr.tx' === $filter['words']) {
                    $filter['words'] = 'stopwords_tr.txt';
                    $save = TRUE;
                  }
                }
              }
            }
          }
        }
      }
      if ($save) {
        search_api_solr_update_helper_save_field_type_config($field_type_name, $field_type_config);
      }
    }
  }
}

/**
 * Fix path to ukrainian.dict for Solr 8.2.0.
 */
function search_api_solr_update_8323() {
  foreach (search_api_solr_update_helper_get_field_type_configs() as $field_type_name => $field_type_config) {
    if (!empty($field_type_config['field_type'])) {
      if ('uk' === $field_type_config['field_type_language_code']) {
        $save = FALSE;
        foreach ($field_type_config['field_type'] as &$components) {
          if (is_array($components)) {
            foreach ($components as &$analyzers) {
              if (is_array($analyzers)) {
                foreach ($analyzers['filters'] as &$filter) {
                  if ('solr.MorfologikFilterFactory' === $filter['class']) {
                    $filter['dictionary'] = 'ua/net/nlp/ukrainian.dict';
                    $save = TRUE;
                  }
                }
              }
            }
          }
        }
        if ($save) {
          search_api_solr_update_helper_save_field_type_config($field_type_name, $field_type_config);
        }
      }
    }
  }
}

/**
 * Install new Norwegian configs if required.
 */
function search_api_solr_update_8324() {
  // search_api_solr_update_helper_install_configs();
}

/**
 * Fix the Polish phonetic field type.
 */
function search_api_solr_update_8325() {
  foreach (search_api_solr_update_helper_get_field_type_configs() as $field_type_name => $field_type_config) {
    if (!empty($field_type_config['field_type'])) {
      $save = FALSE;
      if ('text_phonetic_pl_7_0_0' === $field_type_config['id']) {
        foreach ($field_type_config['field_type'] as &$components) {
          if (is_array($components)) {
            foreach ($components as &$analyzers) {
              if (is_array($analyzers) && 'query' === $analyzers['type']) {
                foreach ($analyzers['filters'] as $key => &$filter) {
                  if ('solr.WordDelimiterGraphFilterFactory' === $filter['class'] && 'protwords_de.txt' === $filter['protected']) {
                    $filter['protected'] = 'protwords_pl.txt';
                    $save = TRUE;
                  }
                }
              }
            }
          }
        }
        if ($save) {
          search_api_solr_update_helper_save_field_type_config($field_type_name, $field_type_config);
        }
      }
    }
  }
}

/**
 * Replace the StempelPolishStemFilterFactory by the MorfologikFilterFactory.
 */
function search_api_solr_update_8326() {
  foreach (search_api_solr_update_helper_get_field_type_configs() as $field_type_name => $field_type_config) {
    if (!empty($field_type_config['field_type'])) {
      if ('pl' === $field_type_config['field_type_language_code']) {
        $save = FALSE;
        foreach ($field_type_config['field_type'] as &$components) {
          if (is_array($components)) {
            foreach ($components as &$analyzers) {
              if (is_array($analyzers)) {
                foreach ($analyzers['filters'] as &$filter) {
                  if ('solr.StempelPolishStemFilterFactory' === $filter['class']) {
                    $filter['class'] = 'solr.MorfologikFilterFactory';
                    $save = TRUE;
                  }
                }
              }
            }
          }
        }
        if ($save) {
          search_api_solr_update_helper_save_field_type_config($field_type_name, $field_type_config);
        }
      }
    }
  }
}

/**
 * Update the Portuguese, Portugal config locale from 'pt' to 'pt-pt'.
 */
function search_api_solr_update_8327() {
  foreach (search_api_solr_update_helper_get_field_type_configs() as $field_type_name => $field_type_config) {
    if (!empty($field_type_config['field_type'])) {
      if ('pt' === $field_type_config['field_type_language_code']) {
        $config_factory = \Drupal::configFactory();
        $config = $config_factory->getEditable('search_api_solr.solr_field_type.text_pt_7_0_0.yml');
        $config->delete();
      }
    }
  }
  // search_api_solr_update_helper_install_configs();
}

/**
 * Install Solr Cache Configs.
 */
function search_api_solr_update_8328() {
  // search_api_solr_update_helper_install_configs();
  foreach (search_api_solr_update_helper_get_backend_configs() as $server_name => $backend_config) {
    if (!isset($backend_config['environment'])) {
      $backend_config['environment'] = 'default';
      search_api_solr_update_helper_save_backend_config($server_name, $backend_config);
    }
  }
}

/**
 * Install Solr Request Handler Configs.
 */
function search_api_solr_update_8329() {
  // search_api_solr_update_helper_install_configs();
}

/**
 * Install Solr Request Dispatcher Configs.
 */
function search_api_solr_update_8330() {
  // search_api_solr_update_helper_install_configs();
}

/**
 * Install Solr Cache, Request Handler, Request Dispatcher config entity types.
 */
function search_api_solr_update_8331() {
  $manager = \Drupal::entityDefinitionUpdateManager();

  if ($manager->getEntityType('solr_cache') === NULL) {
    $manager->installEntityType(new ConfigEntityType([
      'id' => 'solr_cache',
      'label' => new TranslatableMarkup('Solr Cache'),
      'handlers' => [
        'list_builder' => 'Drupal\search_api_solr\Controller\SolrCacheListBuilder',
        'form' => [],
      ],
      'config_prefix' => 'solr_cache',
      'admin_permission' => 'administer search_api',
      'entity_keys' => [
        'id' => 'id',
        'label' => 'label',
        'uuid' => 'uuid',
        'disabled' => 'disabled_caches',
      ],
      'links' => [
        'disable-for-server' => '/admin/config/search/search-api/server/{search_api_server}/solr_cache/{solr_cache}/disable',
        'enable-for-server' => '/admin/config/search/search-api/server/{search_api_server}/solr_cache/{solr_cache}/enable',
        'collection' => '/admin/config/search/search-api/server/{search_api_server}/solr_cache',
      ],
    ]));
  }

  if ($manager->getEntityType('solr_request_dispatcher') === NULL) {
    $manager->installEntityType(new ConfigEntityType([
      'id' => 'solr_request_dispatcher',
      'label' => new TranslatableMarkup('Solr Request Dispatcher'),
      'handlers' => [
        'list_builder' => 'Drupal\search_api_solr\Controller\SolrRequestDispatcherListBuilder',
        'form' => [],
      ],
      'config_prefix' => 'solr_request_dispatcher',
      'admin_permission' => 'administer search_api',
      'entity_keys' => [
        'id' => 'id',
        'label' => 'label',
        'uuid' => 'uuid',
        'disabled' => 'disabled_request_dispatchers',
      ],
      'links' => [
        'disable-for-server' => '/admin/config/search/search-api/server/{search_api_server}/solr_request_dispatcher/{solr_request_dispatcher}/disable',
        'enable-for-server' => '/admin/config/search/search-api/server/{search_api_server}/solr_request_dispatcher/{solr_request_dispatcher}/enable',
        'collection' => '/admin/config/search/search-api/server/{search_api_server}/solr_request_dispatcher',
      ],
    ]));
  }

  if ($manager->getEntityType('solr_request_handler') === NULL) {
    $manager->installEntityType(new ConfigEntityType([
      'id' => 'solr_request_handler',
      'label' => new TranslatableMarkup('Solr Request Handler'),
      'handlers' => [
        'list_builder' => 'Drupal\search_api_solr\Controller\SolrRequestHandlerListBuilder',
        'form' => [],
      ],
      'config_prefix' => 'solr_request_handler',
      'admin_permission' => 'administer search_api',
      'entity_keys' => [
        'id' => 'id',
        'label' => 'label',
        'uuid' => 'uuid',
        'disabled' => 'disabled_request_handlers',
      ],
      'links' => [
        'disable-for-server' => '/admin/config/search/search-api/server/{search_api_server}/solr_request_handler/{solr_request_handler}/disable',
        'enable-for-server' => '/admin/config/search/search-api/server/{search_api_server}/solr_request_handler/{solr_request_handler}/enable',
        'collection' => '/admin/config/search/search-api/server/{search_api_server}/solr_request_handler',
      ],
    ]));
  }

  // For people who upgrade from 8.x-1.x using core >= 8.7.
  if ($manager->getEntityType('solr_field_type') === NULL) {
    $manager->installEntityType(new ConfigEntityType([
      'id' => 'solr_field_type',
      'label' => new TranslatableMarkup('Solr Field Type'),
      'handlers' => [
        'list_builder' => 'Drupal\search_api_solr\Controller\SolrFieldTypeListBuilder',
        'form' => [
          'add' => 'Drupal\search_api_solr\Form\SolrFieldTypeForm',
          'edit' => 'Drupal\search_api_solr\Form\SolrFieldTypeForm',
          'delete' => 'Drupal\search_api_solr\Form\SolrFieldTypeDeleteForm',
        ],
      ],
      'config_prefix' => 'solr_field_type',
      'admin_permission' => 'administer search_api',
      'entity_keys' => [
        'id' => 'id',
        'label' => 'label',
        'uuid' => 'uuid',
        'disabled' => 'disabled_field_types',
      ],
      'links' => [
        'edit-form' => '/admin/config/search/search-api/solr_field_type/{solr_field_type}',
        'delete-form' => '/admin/config/search/search-api/solr_field_type/{solr_field_type}/delete',
        'disable-for-server' => '/admin/config/search/search-api/server/{search_api_server}/solr_field_type/{solr_field_type}/disable',
        'enable-for-server' => '/admin/config/search/search-api/server/{search_api_server}/solr_field_type/{solr_field_type}/enable',
        'collection' => '/admin/config/search/search-api/server/{search_api_server}/solr_field_type',
      ],
    ]));
  }
  else {
    $entity_type = $manager->getEntityType('solr_field_type');
    $entity_keys = $entity_type->get('entity_keys');
    $entity_keys['disabled'] = 'disabled_field_types';
    $entity_type->set('entity_keys', $entity_keys);
    $links = $entity_type->get('links');
    $links['disable-for-server'] = '/admin/config/search/search-api/server/{search_api_server}/solr_field_type/{solr_field_type}/disable';
    $links['enable-for-server'] = '/admin/config/search/search-api/server/{search_api_server}/solr_field_type/{solr_field_type}/enable';
    $entity_type->set('links', $links);
    $manager->updateEntityType($entity_type);
  }

  search_api_solr_update_helper_install_configs();
}

/**
 * Adds missing solr.ElisionFilterFactory to text_fr field query analyzer.
 */
function search_api_solr_update_8332() {

  foreach (search_api_solr_update_helper_get_field_type_configs() as $field_type_name => $field_type_config) {
    if (strpos($field_type_name, 'search_api_solr.solr_field_type.text_fr') === 0) {
      foreach ($field_type_config['field_type']['analyzers'] as $key => $analyzer) {
        if ($analyzer['type'] === 'index') {
          $index_analyzer = $analyzer;
        }
        if ($analyzer['type'] === 'query') {
          $query_analyzer = $analyzer;
          $query_analyzer_key = $key;
        }
      }
      // Retrieve the filter position in the index analyzer:
      foreach ($index_analyzer['filters'] as $filter_position => $filter) {
        if ($filter['class'] === 'solr.ElisionFilterFactory') {
          $elision_filter_position = $filter_position;
        }
      }
      $proceed_update = TRUE;
      foreach ($query_analyzer['filters'] as $filter_position => $filter) {
        if ($filter['class'] === 'solr.ElisionFilterFactory') {
          $proceed_update = FALSE;
        }
      }
      // Adds the filter to the query if it isn't already in it:
      if ($proceed_update) {
        array_splice($query_analyzer['filters'], $elision_filter_position, 0, [['class' => 'solr.ElisionFilterFactory']]);
        $field_type_config['field_type']['analyzers'][$query_analyzer_key] = $query_analyzer;
        search_api_solr_update_helper_save_field_type_config($field_type_name, $field_type_config);
      }
    }
  }
}

/**
 * Remove obsolete states and fix pt-pt and pt-br Solr field types.
 */
function search_api_solr_update_8401() {
  foreach (search_api_solr_update_helper_get_backend_configs() as $server_name => $backend_config) {
    \Drupal::state()
      ->delete('search_api_solr.' . $server_name . '.schema_parts');
  }

  foreach (['br', 'pt'] as $locale) {
    $filename = __DIR__ . '/config/optional/search_api_solr.solr_field_type.text_pt-' . $locale . '_7_0_0.yml';
    $pt = Yaml::decode(file_get_contents($filename));

    foreach (search_api_solr_update_helper_get_field_type_configs() as $field_type_name => $field_type_config) {
      if ('search_api_solr.solr_field_type.text_pt-' . $locale . '_7_0_0' === $field_type_name) {
        search_api_solr_update_helper_save_field_type_config($field_type_name, ['uuid' => $field_type_config['uuid']] + $pt);
        break;
      }
    }
  }
}

/**
 * Set index_single_documents_fallback_count to default.
 */
function search_api_solr_update_8402() {
  foreach (search_api_solr_update_helper_get_backend_configs() as $server_name => $backend_config) {
    if (!isset($backend_config['index_single_documents_fallback_count'])) {
      $backend_config['index_single_documents_fallback_count'] = 10;
      search_api_solr_update_helper_save_backend_config($server_name, $backend_config);
    }
  }
}

/**
 * Solve German umlaut edge cases for plural forms.
 */
function search_api_solr_update_8403() {
  foreach (['6_0_0', '7_0_0', 'scientific_6_0_0', 'scientific_7_0_0'] as $version) {
    $filename = __DIR__ . '/config/optional/search_api_solr.solr_field_type.text_de_' . $version . '.yml';
    $config = Yaml::decode(file_get_contents($filename));

    foreach (search_api_solr_update_helper_get_field_type_configs() as $field_type_name => $field_type_config) {
      if ('search_api_solr.solr_field_type.text_de_' . $version === $field_type_name) {
        search_api_solr_update_helper_save_field_type_config($field_type_name, ['uuid' => $field_type_config['uuid']] + $config);
        break;
      }
    }
  }
}

/**
 * Migrate skip_schema_check configuration from server to connector plugin.
 */
function search_api_solr_update_8404() {
  foreach (search_api_solr_update_helper_get_backend_configs() as $server_name => $backend_config) {
    $backend_config['connector_config']['skip_schema_check'] = $backend_config['skip_schema_check'];
    unset($backend_config['skip_schema_check']);
    search_api_solr_update_helper_save_backend_config($server_name, $backend_config);
  }
<<<<<<< HEAD
=======
}

/**
 * Make fallback field type cardinality configurable.
 */
function search_api_solr_update_8405() {
  foreach (search_api_solr_update_helper_get_backend_configs() as $server_name => $backend_config) {
    // BC: the hardcoded fallback was 'multiple'.
    $backend_config['fallback_multiple'] = TRUE;
    search_api_solr_update_helper_save_backend_config($server_name, $backend_config);
  }
>>>>>>> 42afa2a5
}<|MERGE_RESOLUTION|>--- conflicted
+++ resolved
@@ -1984,8 +1984,6 @@
     unset($backend_config['skip_schema_check']);
     search_api_solr_update_helper_save_backend_config($server_name, $backend_config);
   }
-<<<<<<< HEAD
-=======
 }
 
 /**
@@ -1997,5 +1995,4 @@
     $backend_config['fallback_multiple'] = TRUE;
     search_api_solr_update_helper_save_backend_config($server_name, $backend_config);
   }
->>>>>>> 42afa2a5
 }