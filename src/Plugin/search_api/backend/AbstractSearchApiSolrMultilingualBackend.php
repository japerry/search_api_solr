<?php

/**
 * @file
 * Contains \Drupal\search_api_solr_multilingual\Plugin\search_api\backend\AbstractSearchApiSolrMultilingualBackend.
 */

namespace Drupal\search_api_solr_multilingual\Plugin\search_api\backend;

use Drupal\Core\Form\FormStateInterface;
use Drupal\Core\Language\LanguageInterface;
use Drupal\search_api_solr_multilingual\SearchApiSolrMultilingualException;
use Drupal\search_api\IndexInterface;
use Drupal\search_api\Query\QueryInterface;
use Drupal\search_api\Query\ResultSetInterface;
use Drupal\search_api_solr\Plugin\search_api\backend\SearchApiSolrBackend;
use Drupal\search_api_solr\Utility\Utility as SearchApiSolrUtility;
use Drupal\search_api_solr_multilingual\SolrMultilingualBackendInterface;
use Drupal\search_api_solr_multilingual\Utility\Utility;
use Solarium\Core\Client\Response;
use Solarium\Core\Query\Result\ResultInterface;
use Solarium\QueryType\Select\Query\Query;
use Solarium\QueryType\Select\Result\Result;

/**
 * The name of the language field might be change in future releases of
 * search_api. @see https://www.drupal.org/node/2641392 for details.
 * Therefor we define a constant here that could be easily changed.
 */
define('SEARCH_API_LANGUAGE_FIELD_NAME', 'search_api_language');

/**
 * A abstract base class for all multilingual Solr Search API backends.
 */
abstract class AbstractSearchApiSolrMultilingualBackend extends SearchApiSolrBackend implements SolrMultilingualBackendInterface {

  /**
   * Creates and deploys a missing dynamic Solr field if the server supports it.
   *
   * @param string $solr_field_name
   *   The name of the new dynamic Solr field.
   *
   * @param string $solr_field_type_name
   *   The name of the Solr Field Type to be used for the new dynamic Solr
   *   field.
   */
  abstract protected function createSolrDynamicField($solr_field_name, $solr_field_type_name);

  /**
   * Creates and deploys a missing Solr Field Type if the server supports it.
   *
   * @param string $solr_field_type_name
   *   The name of the Solr Field Type.
   */
  abstract protected function createSolrMultilingualFieldType($solr_field_type_name);

  /**
   * {@inheritdoc}
   */
  public function isManagedSchema() {
    return FALSE;
  }

  /**
   * {@inheritdoc}
   */
  public function buildConfigurationForm(array $form, FormStateInterface $form_state) {
    $form = parent::buildConfigurationForm($form, $form_state);

    $form['multilingual'] = array(
      '#type' => 'fieldset',
      '#title' => $this->t('Multilingual'),
      '#collapsible' => TRUE,
      '#collapsed' => FALSE,
    );
    $form['multilingual']['sasm_limit_search_page_to_content_language'] = array(
      '#type' => 'checkbox',
      '#title' => $this->t('Limit to current content language.'),
      '#description' => $this->t('Limit all search results to current content language.'),
      '#default_value' => isset($this->configuration['sasm_limit_search_page_to_content_language']) ? $this->configuration['sasm_limit_search_page_to_content_language'] : FALSE,
    );
    $form['multilingual']['sasm_language_unspecific_fallback_on_schema_issues'] = array(
      '#type' => 'checkbox',
      '#title' => $this->t('Use language undefined fall back.'),
      '#description' => $this->t('It might happen that you enable a language within Drupal without updating the Solr field definitions on the Solr server immediately. In this case Drupal will log errors when such a translation gets indexed or if the language is used during searches. If you enable this fall back switch, the language will be mapped to "undefined" until the missing language-specific filed become available on the Solr server.'),
      '#default_value' => isset($this->configuration['sasm_language_unspecific_fallback_on_schema_issues']) ? $this->configuration['sasm_language_unspecific_fallback_on_schema_issues'] : TRUE,
    );

    return $form;
  }

  /**
   * {@inheritdoc}
   */
  public function validateConfigurationForm(array &$form, FormStateInterface $form_state) {
  }

  /**
   * {@inheritdoc}
   */
  public function submitConfigurationForm(array &$form, FormStateInterface $form_state) {
    $values = $form_state->getValues();

    // Since the form is nested into another, we can't simply use #parents for
    // doing this array restructuring magic. (At least not without creating an
    // unnecessary dependency on internal implementation.)
    foreach ($values['multilingual'] as $key => $value) {
      $form_state->setValue($key, $value);
    }

    // Clean-up the form to avoid redundant entries in the stored configuration.
    $form_state->unsetValue('multilingual');

    parent::submitConfigurationForm($form, $form_state);
  }

  /**
   * Adjusts the language filter before converting the query into a Solr query.
   *
   * @param \Drupal\search_api\Query\QueryInterface $query
   *   The \Drupal\search_api\Query\Query object.
   */
  protected function alterSearchApiQuery(QueryInterface $query) {
    // Do not modify 'Server index status' queries.
    // @see https://www.drupal.org/node/2668852
    if ($query->hasTag('server_index_status')) {
      return;
    }

    parent::alterSearchApiQuery($query);

    $language_ids = $query->getLanguages();

    if (empty($language_ids)) {
      // If the query is generated by views and the query isn't limited by any
      // languages we have to search for all languages using their specific
      // fields.
      if (!$query->hasTag('views') && $this->configuration['sasm_limit_search_page_to_content_language']) {
        $query->setLanguages([\Drupal::languageManager()->getCurrentLanguage(LanguageInterface::TYPE_CONTENT)->getId()]);
      }
      else {
        $language_ids = [LanguageInterface::LANGCODE_NOT_SPECIFIED];
        foreach (\Drupal::languageManager()->getLanguages() as $language) {
          $language_ids[] = $language->getId();
        }
        $query->setLanguages($language_ids);
      }
    }
    elseif (1 == count($language_ids)) {
      // @todo At this point we don't know if someone explicitly searches for
      //   language unspecific content otr if he searches for all languages.
      //   Probably we have to apply some logic here or introduce a
      //   configuration option.
      // @see https://www.drupal.org/node/2717591
      switch ($language_ids[0]) {
        case LanguageInterface::LANGCODE_NOT_SPECIFIED:
        case LanguageInterface::LANGCODE_NOT_APPLICABLE:
        case LanguageInterface::LANGCODE_DEFAULT:
          break;
      }
    }
  }

  /**
   * Modify the query before it is sent to solr.
   *
   * Replaces all language unspecific fulltext query fields by language specific
   * ones.
   *
   * @param \Solarium\QueryType\Select\Query\Query $solarium_query
   *   The Solarium select query object.
   * @param \Drupal\search_api\Query\QueryInterface $query
   *   The \Drupal\search_api\Query\Query object representing the executed
   *   search query.
   */
  protected function preQuery(Query $solarium_query, QueryInterface $query) {
    // Do not modify 'Server index status' queries.
    // @see https://www.drupal.org/node/2668852
    if ($query->hasTag('server_index_status')) {
      return;
    }

    parent::preQuery($solarium_query, $query);

    $language_ids = $query->getLanguages();

    if (!empty($language_ids)) {
      $edismax = $solarium_query->getEDisMax();
      $query_fields = $edismax->getQueryFields();
      $index = $query->getIndex();
      $fulltext_fields = $index->getFulltextFields();
      $field_names = $this->getSolrFieldNames($index);

      foreach($fulltext_fields as $fulltext_field) {
        $field_name = $field_names[$fulltext_field];
        $boost = '';
        if (preg_match('@' . $field_name . '(\^[\d.]+)@', $query_fields, $matches)) {
          $boost = $matches[1];
        }

        $language_specific_fields = [];
        foreach ($language_ids as $language_id) {
          $language_specific_field = SearchApiSolrUtility::encodeSolrDynamicFieldName(Utility::getLanguageSpecificSolrDynamicFieldNameForSolrDynamicFieldName($field_name, $language_id));
          if ($this->isPartOfSchema('dynamicFields', Utility::extractLanguageSpecificSolrDynamicFieldDefinition($language_specific_field))) {
            $language_specific_fields[] = $language_specific_field . $boost;
          }
          else {
            $vars = array(
              '%field' => $language_specific_field,
            );
            if ($this->hasLanguageUndefinedFallback()) {
              \Drupal::logger('search_api_solr_multilingual')->warning('Error while searching: language specific field dynamic %field is not defined in the schema.xml, fallback to language unspecific field is enabled.', $vars);
              $language_specific_fields[] = $language_specific_field . $boost;
            }
            else {
<<<<<<< HEAD
              $vars = array(
                '%field' => $language_specific_field,
              );
              if ($this->hasLanguageUndefinedFallback()) {
                \Drupal::logger('search_api_solr_multilingual')->warning('Error while searching: language-specific dynamic field %field is not defined in the schema.xml, fallback to language-unspecific field is enabled.', $vars);
                $language_specific_fields[] = $language_specific_field . $boost;
              }
              else {
                \Drupal::logger('search_api_solr_multilingual')->error('Error while searching: language-specific dynamic field %field is not defined in the schema.xml, fallback to language-unspecific field is not enabled.', $vars);
              }
=======
              \Drupal::logger('search_api_solr_multilingual')->error('Error while searching: language specific field dynamic %field is not defined in the schema.xml, fallback to language unspecific field is not enabled.', $vars);
>>>>>>> 74aefc0c
            }
          }
        }

        $query_fields = str_replace(
          $field_name . $boost,
          implode(' ', array_unique($language_specific_fields)),
          $query_fields
        );
      }
      $edismax->setQueryFields($query_fields);

      if (empty($this->configuration['retrieve_data'])) {
        // We need the language to be part of the result to modify the result
        // accordingly in extractResults().
        $solarium_query->addField($field_names[SEARCH_API_LANGUAGE_FIELD_NAME]);
      }
    }
  }

  /**
   * {@inheritdoc}
   */
  protected  function getFilterQueries(QueryInterface $query, array $solr_fields, array $index_fields) {
    $condition_group = $query->getConditionGroup();
    $conditions = $condition_group->getConditions();
    if (empty($conditions) || empty($query->getLanguages())) {
      return parent::getFilterQueries($query, $solr_fields, $index_fields);
    }

    $fq = [];
    foreach ($query->getLanguages() as $langcode) {
      $language_specific_condition_group = $query->createConditionGroup();
      $language_specific_condition_group->addCondition(SEARCH_API_LANGUAGE_FIELD_NAME, $langcode);
      $language_specific_condition_group->addConditionGroup($condition_group);
      $nested_fq = $this->createFilterQueries($language_specific_condition_group, $this->getLanguageSpecificSolrFieldNames($langcode, $solr_fields, reset($index_fields)->getIndex()), $index_fields);
      array_walk_recursive($nested_fq, function (&$query, $key) {
        if (strpos($query, '-') !== 0) {
          $query = '+' . $query;
        }
      });
      $fq[] = '(' . implode(' ', $nested_fq) . ')';
    }
    return [implode(' ', $fq)];
  }

  /**
   * Gets a language-specific mapping from Drupal to Solr field names.
   *
   * @param string $langcode
   *   The lanaguage to get the mapping for.
   * @param array $solr_fields
   *   The mapping from Drupal to Solr field names.
   * @param \Drupal\search_api\IndexInterface $index_fields
   *   The fields handled by the curent index.
   *
   * @return array
   *    The language-specific mapping from Drupal to Solr field names.
   */
  protected function getLanguageSpecificSolrFieldNames($lancgcode, array $solr_fields, IndexInterface $index) {
    // @todo Caching.
    foreach ($index->getFulltextFields() as $fulltext_field) {
      $solr_fields[$fulltext_field] = SearchApiSolrUtility::encodeSolrDynamicFieldName(Utility::getLanguageSpecificSolrDynamicFieldNameForSolrDynamicFieldName($solr_fields[$fulltext_field], $lancgcode));
    }
    return $solr_fields;
  }

  /**
   * @inheritdoc
   */
  protected function extractResults(QueryInterface $query, ResultInterface $result) {
    $index = $query->getIndex();
    $single_field_names = $this->getSolrFieldNames($index, TRUE);
    $data = $result->getData();
    $doc_languages = [];

    foreach ($data['response']['docs'] as &$doc) {
      $language_id = $doc_languages[$this->createId($index->id(), $doc['item_id'])] = $doc[$single_field_names[SEARCH_API_LANGUAGE_FIELD_NAME]];
      foreach (array_keys($doc) as $language_specific_field_name) {
        $field_name = Utility::getSolrDynamicFieldNameForLanguageSpecificSolrDynamicFieldName($language_specific_field_name);
        if ($field_name != $language_specific_field_name) {
          if (Utility::getLanguageIdFromLanguageSpecificSolrDynamicFieldName($language_specific_field_name) == $language_id) {
            $doc[$field_name] = $doc[$language_specific_field_name];
            unset($doc[$language_specific_field_name]);
          }
        }
      }
    }

    if (isset($data['highlighting'])) {
      foreach ($data['highlighting'] as $solr_id => &$item) {
        foreach (array_keys($item) as $language_specific_field_name) {
          $field_name = Utility::getSolrDynamicFieldNameForLanguageSpecificSolrDynamicFieldName($language_specific_field_name);
          if ($field_name != $language_specific_field_name) {
            if (Utility::getLanguageIdFromLanguageSpecificSolrDynamicFieldName($language_specific_field_name) == $doc_languages[$solr_id]) {
              $item[$field_name] = $item[$language_specific_field_name];
              $item[$language_specific_field_name];
            }
          }
        }
      }
    }

    $new_response = new Response(json_encode($data), $result->getResponse()->getHeaders());
    $result = new Result(NULL, $result->getQuery(), $new_response);

    return parent::extractResults($query, $result);
  }

  /**
   * {@inheritdoc}
   */
  protected function postQuery(ResultSetInterface $results, QueryInterface $query, $response) {
    parent::postQuery($results, $query, $response);
 }

  /**
   * Replaces language unspecific fulltext fields by language specific ones.
   *
   * @param \Solarium\QueryType\Update\Query\Document\Document[] $documents
   *   An array of \Solarium\QueryType\Update\Query\Document\Document objects
   *   ready to be indexed, generated from $items array.
   * @param \Drupal\search_api\IndexInterface $index
   *   The search index for which items are being indexed.
   * @param array $items
   *   An array of items being indexed.
   *
   * @see hook_search_api_solr_documents_alter()
   */
  protected function alterSolrDocuments(array &$documents, IndexInterface $index, array $items) {
    parent::alterSolrDocuments($documents, $index, $items);

    $fulltext_fields = $index->getFulltextFields();
    $multiple_field_names = $this->getSolrFieldNames($index);
    $single_field_names = $this->getSolrFieldNames($index, TRUE);
    $fulltext_field_names = array_filter(array_flip($multiple_field_names) + array_flip($single_field_names),
      function($value) use ($fulltext_fields) {
        return in_array($value, $fulltext_fields);
      }
    );

    $field_name_map_per_language = [];
    foreach ($documents as $document) {
      $fields = $document->getFields();
      $language_id = $fields[$single_field_names[SEARCH_API_LANGUAGE_FIELD_NAME]];
      foreach ($fields as $monolingual_solr_field_name => $field_value) {
        if (array_key_exists($monolingual_solr_field_name, $fulltext_field_names)) {
          $multilingual_solr_field_name = Utility::getLanguageSpecificSolrDynamicFieldNameForSolrDynamicFieldName($monolingual_solr_field_name, $language_id);
          $field_name_map_per_language[$language_id][$monolingual_solr_field_name] = SearchApiSolrUtility::encodeSolrDynamicFieldName($multilingual_solr_field_name);
        }
      }
    }

    foreach ($field_name_map_per_language as $language_id => $map) {
      $solr_field_type_name = 'text' . '_' . $language_id;
      if (!$this->isPartOfSchema('fieldTypes', $solr_field_type_name) &&
        !$this->createSolrMultilingualFieldType($solr_field_type_name)
      ) {
        if ($this->hasLanguageUndefinedFallback()) {
          $vars = array(
            '%field' => $solr_field_type_name,
          );
          \Drupal::logger('search_api_solr_multilingual')->warning('Error while indexing: language specific field type %field is not defined in the schema.xml, fallback to language unspecific field type is enabled.', $vars);
          unset($field_name_map_per_language[$language_id]);
        }
        else {
          // @todo Check if a non-language-spefific field type could be replaced
          //   by a language-specific one that has been missing before or if a
          //   concrete one has been assigned by the administrator, for example
          //   field type text_de for language de-AT. If the field type is
          //   exchanged, trigger a re-index process.

          throw new SearchApiSolrMultilingualException('Missing field type ' . $solr_field_type_name . ' in schema.');
        }
      }

      foreach ($map as $monolingual_solr_field_name => $multilingual_solr_field_name) {
        // Handle dynamic fields for multilingual tm and ts.
        foreach (['ts', 'tm'] as $prefix) {
          $multilingual_solr_field_name = SearchApiSolrUtility::encodeSolrDynamicFieldName(Utility::getLanguageSpecificSolrDynamicFieldPrefix($prefix, $language_id)) . '*';
          if (!$this->isPartOfSchema('dynamicFields', $multilingual_solr_field_name) &&
            !$this->createSolrDynamicField($multilingual_solr_field_name, $solr_field_type_name)
          ) {
            if ($this->hasLanguageUndefinedFallback()) {
              $vars = array(
                '%field' => $multilingual_solr_field_name,
              );
<<<<<<< HEAD
              \Drupal::logger('search_api_solr_multilingual')->warning('Error while indexing: language-specific dynamic field %field is not defined in the schema.xml, fallback to language-unspecific field is enabled.', $vars);
=======
              \Drupal::logger('search_api_solr_multilingual')->warning('Error while indexing: language specific dynamic field %field is not defined in the schema.xml, fallback to language unspecific field is enabled.', $vars);
>>>>>>> 74aefc0c
              unset($field_name_map_per_language[$language_id][$monolingual_solr_field_name]);
            }
            else {
              throw new SearchApiSolrMultilingualException('Missing dynamic field ' . $multilingual_solr_field_name . ' in schema.');
            }
          }
        }
      }
    }

    foreach ($documents as $document) {
      $fields = $document->getFields();
      foreach ($field_name_map_per_language as $language_id => $map) {
        if (/* @todo CLIR || */ $fields[$single_field_names[SEARCH_API_LANGUAGE_FIELD_NAME]] == $language_id) {
          foreach ($fields as $monolingual_solr_field_name => $value) {
            if (isset($map[$monolingual_solr_field_name])) {
              $document->addField($map[$monolingual_solr_field_name], $value, $document->getFieldBoost($monolingual_solr_field_name));
              // @todo removal should be configurable
              $document->removeField($monolingual_solr_field_name);
            }
          }
        }
      }
    }
  }

  /**
   * Indicates if an 'element' is part of the Solr server's schema.
   *
   * @param string $kind
   *   The kind of the element, for example 'dynamicFields' or 'fieldTypes'.
   *
   * @param string $name
   *   The name of the element.
   *
   * @return bool
   *    True if an element of the given kind and name exists, false otherwise.
   *
   * @throws \Drupal\search_api_solr_multilingual\SearchApiSolrMultilingualException
   */
  protected function isPartOfSchema($kind, $name) {
    static $previous_calls;

    $state_key = 'sasm.' . $this->getServer()->id() . '.schema_parts';
    $state = \Drupal::state();
    $schema_parts = $state->get($state_key);
    // @todo reset that drupal state from time to time

    if (!isset($previous_calls[$kind])) {
      $previous_calls[$kind] = TRUE;

      if (!is_array($schema_parts) || !isset($schema_parts[$kind]) || !in_array($name, $schema_parts[$kind])) {
        $schema_parts[$kind] = [];
        $response = $this->solrHelper->coreRestGet('schema/' . strtolower($kind));
        foreach ($response[$kind] as $row) {
          $schema_parts[$kind][] = $row['name'];
        }
        $state->set($state_key, $schema_parts);
      }
    }

    return in_array($name, $schema_parts[$kind]);
  }

  /**
   * {@inheritdoc}
   */
  public function getSchemaLanguageStatistics() {
    $available = $this->getSolrHelper()->pingCore();
    $stats = [];
    foreach (\Drupal::languageManager()->getLanguages() as $language) {
      $solr_field_type_name = 'text' . '_' . $language->getId();
      $stats[$language->getId()] = $available ? $this->isPartOfSchema('fieldTypes', $solr_field_type_name) : FALSE;
    }
    return $stats;
  }

  /**
   * {@inheritdoc}
   */
  public function hasLanguageUndefinedFallback() {
    return isset($this->configuration['sasm_language_unspecific_fallback_on_schema_issues']) ?
      $this->configuration['sasm_language_unspecific_fallback_on_schema_issues'] : FALSE;
  }

}<|MERGE_RESOLUTION|>--- conflicted
+++ resolved
@@ -213,7 +213,6 @@
               $language_specific_fields[] = $language_specific_field . $boost;
             }
             else {
-<<<<<<< HEAD
               $vars = array(
                 '%field' => $language_specific_field,
               );
@@ -224,9 +223,6 @@
               else {
                 \Drupal::logger('search_api_solr_multilingual')->error('Error while searching: language-specific dynamic field %field is not defined in the schema.xml, fallback to language-unspecific field is not enabled.', $vars);
               }
-=======
-              \Drupal::logger('search_api_solr_multilingual')->error('Error while searching: language specific field dynamic %field is not defined in the schema.xml, fallback to language unspecific field is not enabled.', $vars);
->>>>>>> 74aefc0c
             }
           }
         }
@@ -414,11 +410,7 @@
               $vars = array(
                 '%field' => $multilingual_solr_field_name,
               );
-<<<<<<< HEAD
               \Drupal::logger('search_api_solr_multilingual')->warning('Error while indexing: language-specific dynamic field %field is not defined in the schema.xml, fallback to language-unspecific field is enabled.', $vars);
-=======
-              \Drupal::logger('search_api_solr_multilingual')->warning('Error while indexing: language specific dynamic field %field is not defined in the schema.xml, fallback to language unspecific field is enabled.', $vars);
->>>>>>> 74aefc0c
               unset($field_name_map_per_language[$language_id][$monolingual_solr_field_name]);
             }
             else {
